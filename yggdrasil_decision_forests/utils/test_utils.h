--- conflicted
+++ resolved
@@ -380,17 +380,11 @@
 // files, to then analyse the distribution of metrics in a notebook, and
 // possibly update valid margins.
 //
-<<<<<<< HEAD
-// EXPORT_METRIC_CONDITION is especially useful with tests with
-// "inject_random_noise_=true" in order to study the distribution of metrics and
-// better adjust the valid range.
-=======
 // If "kYdfTestMetricDumpDir" is set, the result of unit test metrics
 // tested with "YDF_TEST_METRIC" are exported to csv files in the
 // directory specified by "kYdfTestMetricDumpDir" (Note: The directory
 // should already exist) and the tests become non-failing (i.e., if a
 // metric is not in a valid range, the test does not fail).
->>>>>>> 47c67cf1
 //
 // YDF training is deterministic modulo changes in implementation of the random
 // generator (or equivalent, e.g. change of default random seed, change of query
